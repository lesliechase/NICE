--- conflicted
+++ resolved
@@ -11,22 +11,16 @@
 if(CMAKE_COMPILER_IS_GNUCXX)
     add_definitions(-Wall -ansi -Wno-deprecated -pthread -std=c++11)
 endif()
-<<<<<<< HEAD
- 
-message(STATUS "Eigen path: " ${EIGEN_INCLUDE_DIRS})
-=======
 
 add_definitions(-std=c++11)
 #if("${CMAKE_COMPILER_ID}" STREQUAL "Clang")
 #    add_definitions(-std=c++11)
 #endif()
-message(STATUS ${EIGEN_INCLUDE_DIRS})
->>>>>>> 6732e191
+message(STATUS "Eigen path: " ${EIGEN_INCLUDE_DIRS})
 set(COMMON_INCLUDES ${PROJECT_SOURCE_DIR})
 include_directories(${EIGEN_INCLUDE_DIRS})
 include_directories(${COMMON_INCLUDES}) 
 
-<<<<<<< HEAD
 # Locate CUDA package 
 find_package(CUDA)
 if (CUDA_FOUND)
@@ -49,10 +43,10 @@
 
   # Add NICE library together with CUDA
   cuda_include_directories(${CUDA_INCLUDE_DIR})
-  cuda_add_library(${PROJECT_NAME_STR} SHARED ${SOURCES})
-  add_dependencies(${PROJECT_NAME_STR} ${CUDA_SOLVER_LIBRARY})
-  add_dependencies(${PROJECT_NAME_STR} ${CUDA_LIBRARIES})
-  target_link_libraries(${PROJECT_NAME_STR} ${CUDA_SOLVER_LIBRARY} ${CUDA_LIBRARIES})
+  cuda_add_library(${PROJECT_NAME} SHARED ${SOURCES})
+  add_dependencies(${PROJECT_NAME} ${CUDA_SOLVER_LIBRARY})
+  add_dependencies(${PROJECT_NAME} ${CUDA_LIBRARIES})
+  target_link_libraries(${PROJECT_NAME} ${CUDA_SOLVER_LIBRARY} ${CUDA_LIBRARIES})
 
 else()
 
@@ -63,17 +57,11 @@
   message(STATUS "Source files: " ${SOURCES})
 
   # Add NICE library
-  add_library(${PROJECT_NAME_STR} SHARED ${SOURCES})
+  add_library(${PROJECT_NAME} SHARED ${SOURCES})
 
 endif()
 
-add_dependencies(${PROJECT_NAME_STR} eigen)
-=======
-set(SOURCES src/core/cpu_operations.cc src/util/util.cc src/core/svd_solver.cc)
-
-add_library(${PROJECT_NAME} SHARED ${SOURCES})
 add_dependencies(${PROJECT_NAME} eigen)
->>>>>>> 6732e191
 
 # Test
 option (enable-test "Compile all Nice unit tests" ON)
@@ -83,7 +71,6 @@
   enable_testing()
   set(PROJECT_TEST_NAME ${PROJECT_NAME}_test)
   include_directories(${GTEST_INCLUDE_DIRS})
-<<<<<<< HEAD
 
   # Add source files according to machine setup
   if (CUDA_FOUND)
@@ -91,27 +78,22 @@
          ${PROJECT_SOURCE_DIR} 
          test/cpu_operations_test/*.cc
          test/util_test/*.cc
+         test/cpu_solver_test/*.cc
          test/gpu_solver_test/*.cc)
   else()
     file(GLOB_RECURSE TEST_SRC_FILES RELATIVE 
          ${PROJECT_SOURCE_DIR} 
          test/cpu_operations_test/*.cc
-         test/util_test/*.cc)
+         test/util_test/*.cc
+         test/cpu_solver_test/*.cc)
   endif()
   message(STATUS "Test case source files: " ${TEST_SRC_FILES})
 
-=======
-  file(GLOB TEST_SRC_FILES ${PROJECT_SOURCE_DIR}/test/cpu_operations_test/*.cc 
-                           ${PROJECT_SOURCE_DIR}/test/util_test/*.cc
-                           ${PROJECT_SOURCE_DIR}/test/cpu_solver_test/*.cc)
-  #file(GLOB TEST_SRC_FILES ${PROJECT_SOURCE_DIR}/test *.cc)
->>>>>>> 6732e191
   add_executable(${PROJECT_TEST_NAME} ${TEST_SRC_FILES})
 
   add_dependencies(${PROJECT_TEST_NAME} googletest)
   add_dependencies(${PROJECT_TEST_NAME} eigen)
-<<<<<<< HEAD
-  add_dependencies(${PROJECT_TEST_NAME} ${PROJECT_NAME_STR})
+  add_dependencies(${PROJECT_TEST_NAME} ${PROJECT_NAME})
 
   # Add dependencies and link libraries according to machine setup
   if (CUDA_FOUND)
@@ -120,27 +102,18 @@
     target_link_libraries(${PROJECT_TEST_NAME}
         ${CUDA_SOLVER_LIBRARY}
         ${CUDA_LIBRARIES}
-        ${PROJECT_SOURCE_DIR}/build/libNice.so
         ${GTEST_LIBS_DIR}/libgtest.a
         ${GTEST_LIBS_DIR}/libgtest_main.a
+        ${PROJECT_NAME}
         )
   else()
     target_link_libraries(${PROJECT_TEST_NAME}
-        ${PROJECT_SOURCE_DIR}/build/libNice.so
         ${GTEST_LIBS_DIR}/libgtest.a
         ${GTEST_LIBS_DIR}/libgtest_main.a
+        ${PROJECT_NAME}
         )
   endif()
 
-=======
-  add_dependencies(${PROJECT_TEST_NAME} ${PROJECT_NAME})
-  target_link_libraries(${PROJECT_TEST_NAME}
-      ${GTEST_LIBS_DIR}/libgtest.a
-      ${GTEST_LIBS_DIR}/libgtest_main.a
-      ${PROJECT_NAME}
-      #      ${PROJECT_SOURCE_DIR}/build/libNice.so
-      )
->>>>>>> 6732e191
   target_link_libraries(${PROJECT_TEST_NAME} ${CMAKE_THREAD_LIBS_INIT})
   add_test(test1 ${PROJECT_TEST_NAME} "--gtest_color=yes")
 endif()