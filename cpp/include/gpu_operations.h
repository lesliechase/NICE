--- conflicted
+++ resolved
@@ -24,6 +24,8 @@
 #define CPP_INCLUDE_GPU_OPERATIONS_H_
 #ifdef NEED_CUDA
 
+#include <stdlib.h>
+#include <time.h>
 #include<cuda_runtime.h>
 #include<device_launch_parameters.h>
 #include<cuda_runtime_api.h>
@@ -31,6 +33,7 @@
 #include <cusolverDn.h>
 #include <unistd.h>
 #include <stdexcept>
+#include <ctime>
 
 #include <iostream>
 
@@ -45,63 +48,6 @@
 template <typename T>
 class GpuOperations {
  public:
-  static cublasStatus_t do_multiply(cublasHandle_t handle, int n,
-                                  const float &scalar, float *a) {
-    return cublasSscal(handle, n, &scalar, a, 1);
-  }
-  static cublasStatus_t do_multiply(cublasHandle_t handle, int n,
-                                  const double &scalar, double *a) {
-    return cublasDscal(handle, n, &scalar, a, 1);
-  }
-  static cublasStatus_t do_multiply(cublasHandle_t handle, int m, int n, int k,
-                                  float *a, float *b, float *c) {
-    const float alpha = 1.0; const float beta = 0.0;
-    return cublasSgemm(handle, CUBLAS_OP_N, CUBLAS_OP_N,
-                         m, n, k, &alpha, a, m, b, k, &beta, c, m);
-  }
-  static cublasStatus_t do_multiply(cublasHandle_t handle, int m, int n, int k,
-                                  double *a, double *b, double *c) {
-    const double alpha = 1.0; const double beta = 0.0;
-    return cublasDgemm(handle, CUBLAS_OP_N, CUBLAS_OP_N,
-                         m, n, k, &alpha, a, m, b, k, &beta, c, m);
-  }
-  static cublasStatus_t do_dot(cublasHandle_t handle, int n,
-                             float *a, float *b, float *c) {
-    return cublasSdot(handle, n, a, 1.0, b, 1.0, c);
-  }
-  static cublasStatus_t do_dot(cublasHandle_t handle, int n,
-                             double *a,  double *b, double *c) {
-    return cublasDdot(handle, n, a, 1.0, b, 1.0, c);
-  }
-  static cusolverStatus_t do_get_det_buffer(cusolverDnHandle_t handle, int m,
-                                          int n, float *a, int *worksize) {
-    return cusolverDnSgetrf_bufferSize(handle, m, n, a, m, &(*worksize));
-  }
-  static cusolverStatus_t do_get_det_buffer(cusolverDnHandle_t handle, int m,
-                                          int n, double *a, int *worksize) {
-    return cusolverDnDgetrf_bufferSize(handle, m, n, a, m, &(*worksize));
-  }
-  static cusolverStatus_t do_det(cusolverDnHandle_t handle, int m, int n,
-                               float *a, float *workspace, int *devIpiv,
-                               int *devInfo) {
-    return cusolverDnSgetrf(handle, m, n, a, m, workspace, devIpiv, devInfo);
-  }
-  static cusolverStatus_t do_det(cusolverDnHandle_t handle, int m, int n,
-                               double *a, double *workspace, int *devIpiv,
-                               int *devInfo) {
-    return cusolverDnDgetrf(handle, m, n, a, m, workspace, devIpiv, devInfo);
-  }
-  static cublasStatus_t do_Frobenius_Norm(cublasHandle_t handle, int n,
-                                          const float * a, float * c) {
-    return cublasSnrm2(handle, n, a, 1.0, c);
-  }
-  static cublasStatus_t do_Frobenius_Norm(cublasHandle_t handle, int n,
-                                          const double * a, double * c) {
-    return cublasDnrm2(handle, n, a, 1.0, c);
-  }
-
-
-
   static Matrix<T> Multiply(const Matrix<T> &a, const T &scalar) {
       // Alocate and transfer memories
       int n = a.cols() * a.rows();
@@ -343,12 +289,12 @@
               cudaMemcpyDeviceToHost));
     gpuErrchk(cudaMemcpy(h_c, d_a, m * n * sizeof(T),
               cudaMemcpyDeviceToHost));
-    // Count number of pivot points, if odd multiply determinant by -1
+
+    // Count number of swaps, if odd multiply determinant by -1
     int cnt = 0;
-    for (int i = 0; i < m; ++i) {
-       for (int j = 0; j < n; ++j) {
-          if (*(devIpiv_h+j+i*n) != 0) cnt = cnt + 1;
-       }
+    for (int i = 0; i < m*n; ++i) {
+      if (*(devIpiv_h+i) == 0) break;
+      if (*(devIpiv_h+i) != i+1) cnt++;
     }
 
     // Determinante is product of U matrix diagonal * (-1)^cnt
@@ -364,8 +310,23 @@
     cusolverDnDestroy(handle);
     return det;
   }
-<<<<<<< HEAD
-  static T Rank(const Matrix<T> &a);
+  static int Rank(const Matrix<T> &a) {
+    // Obtain row echelon form through SVD
+    GpuSvdSolver<T> svd;
+    svd.Compute(a);
+
+    // Obtain computed sigular vector
+    Vector<T> sigular_vector = svd.SingularValues();
+
+    // Count non zero elements of sigular vector
+    int rank = 0;
+    for (int i = 0; i < sigular_vector.rows(); i++) {
+      if (sigular_vector[i] != 0)
+        rank++;
+    }
+
+    return rank;
+  }
   static T FrobeniusNorm(const Matrix<T> &a) {
     int m = a.rows();
     int n = a.cols();
@@ -397,26 +358,6 @@
     cublasDestroy(handle);
     return *h_c;
   }
-  static T Trace(const Matrix<T> &a);
-=======
-  static int Rank(const Matrix<T> &a) {
-    // Obtain row echelon form through SVD
-    GpuSvdSolver<T> svd;
-    svd.Compute(a);
-
-    // Obtain computed sigular vector
-    Vector<T> sigular_vector = svd.SingularValues();
-
-    // Count non zero elements of sigular vector
-    int rank = 0;
-    for (int i = 0; i < sigular_vector.rows(); i++) {
-      if (sigular_vector[i] != 0)
-        rank++;
-    }
-
-    return rank;
-  }
-  static T FrobeniusNorm(const Matrix<T> &a);
   static T Trace(const Matrix<T> &a) {
     // Get the diagonal vector
     Vector<T> diagonal_vector = a.diagonal();
@@ -488,8 +429,6 @@
     // Return the result
     return h_result;
   }
-
->>>>>>> 7fa933c9
   static T DotProduct(const Vector<T> &a, const Vector<T> &b) {
     int n = a.rows();
 
@@ -516,7 +455,6 @@
                 << std::endl;
       cudaFree(d_a); cudaFree(d_b);
       cublasDestroy(handle);
-      exit(1);
     }
     cudaDeviceSynchronize();
 
