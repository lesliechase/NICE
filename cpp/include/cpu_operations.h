// The MIT License (MIT)
//
// Copyright (c) 2016 Northeastern University
//
// Permission is hereby granted, free of charge, to any person obtaining a copy
// of this software and associated documentation files (the "Software"), to deal
// in the Software without restriction, including without limitation the rights
// to use, copy, modify, merge, publish, distribute, sublicense, and/or sell
// copies of the Software, and to permit persons to whom the Software is
// furnished to do so, subject to the following conditions:
//
// The above copyright notice and this permission notice shall be included in
// all copies or substantial portions of the Software.
//
// THE SOFTWARE IS PROVIDED "AS IS", WITHOUT WARRANTY OF ANY KIND, EXPRESS OR
// IMPLIED, INCLUDING BUT NOT LIMITED TO THE WARRANTIES OF MERCHANTABILITY,
// FITNESS FOR A PARTICULAR PURPOSE AND NONINFRINGEMENT. IN NO EVENT SHALL THE
// AUTHORS OR COPYRIGHT HOLDERS BE LIABLE FOR ANY CLAIM, DAMAGES OR OTHER
// LIABILITY, WHETHER IN AN ACTION OF CONTRACT, TORT OR OTHERWISE, ARISING FROM,
// OUT OF OR IN CONNECTION WITH THE SOFTWARE OR THE USE OR OTHER DEALINGS IN THE
// SOFTWARE.

#ifndef CPP_INCLUDE_CPU_OPERATIONS_H_
#define CPP_INCLUDE_CPU_OPERATIONS_H_

#include <string>
#include <iostream>
#include <cmath>
#include "include/matrix.h"
#include "include/vector.h"
#include "Eigen/SVD"
#include "include/svd_solver.h"

namespace Nice {

// Abstract class of common matrix operation interface
template<typename T>
class CpuOperations {
 public:
  /// This is a function that calculates the transpose Matrix of the input Matrix
  ///
  /// \param a
  /// Input Matrix
  ///
  /// \return
  /// This function returns a Matrix of type T
  static Matrix<T> Transpose(const Matrix<T> &a) {
    return a.transpose();  // Return transpose
  }

  /// This is a function that calculates the transpose Vector of the input Vector
  ///
  /// \param a
  /// Input Vector
  ///
  /// \return
  /// This function returns a Vector of type T
  static Vector<T> Transpose(const Vector<T> &a) {
    return a.transpose();
  }

/// This is a function that calculates the product Matrix of the input Matrix
/// and a scalar
///
/// \param a
/// Input Matrix
/// \param scalar
/// Input scalar
///
/// \return
/// This function returns a Matrix of type T
  static Matrix<T> Multiply(const Matrix<T> &a, const T &scalar) {
    // Scalar-matrix multiplication
    return scalar * a;
  }

/// This is a funtion that calculates the product Matrix of the two input
/// Matrices
///
/// \param a
/// Input Matrix 1
/// \param b
/// Input Matrix 2
///
/// \return
/// This function returns a Matrix of type T
  static Matrix<T> Multiply(const Matrix<T> &a, const Matrix<T> &b) {
    // Matrix-matrix multiplication
    return a * b;
  }
  /// This is a function that adds each element in the matrix to a scalar and
  /// returns the resulting matrix.
  ///
  /// \param a
  /// Input Matrix
  /// \param scalar
  /// Input Scalar
  ///
  /// \return
  /// This function returns a matrix that is the resulatant of adding the
  /// input matrix and scalar.
  ///
  /// \sa
  /// \ref Add(const Matrix<T> &a, const Matrix<T> &b)
  static Matrix<T> Add(const Matrix<T> &a, const T &scalar) {
      // Does not work if matrix is empty.
      if (a.rows() == 0) {
        std::cerr << "MATRICIES ARE EMPTY";
        exit(1);

      // Otherwise, code will run fine.
    } else {
        return (a.array() + scalar);
    }
  }
  /// This is a function that adds two matricies and returns the resulting
  /// matrix.
  ///
  /// \param a
  /// Input Matrix 1
  /// \param b
  /// Input Matrix 2
  ///
  /// \return
  /// This function returns a matrix that is the resulatant of adding two
  /// input matricies.
  ///
  /// \sa
  /// \ref Add(const Matrix<T> &a, const T &scalar)
  static Matrix<T> Add(const Matrix<T> &a, const Matrix<T> &b) {
      // Does not work if matricies are not the same size.
      if ((a.rows() != b.rows()) || (a.cols() != b.cols())) {
        std::cerr << "MATRICIES ARE NOT THE SAME SIZE";
        exit(1);

      // Does not work if matricies are empty.
    } else if (a.rows() == 0) {
        std::cerr << "MATRICIES ARE EMPTY";
        exit(1);

      // Otherwise, code will run fine.
    } else {
        return a + b;
    }
  }
  static Matrix<T> Subtract(const Matrix<T> &a, const T &scalar) {
    // Matrix-scalar subtraction
    if (a.rows() == 0 || a.cols() == 0) {
      std::cerr << "EMPTY MATRIX AS ARGUEMENT!";
      exit(1);
    }
    return (a.array() - scalar);
  }
  static Matrix<T> Subtract(const Matrix<T> &a, const Matrix<T> &b) {
    // Matrix-matrix subtraction
    if ((a.rows() != b.rows()) || (a.cols() != b.cols())) {
      std::cerr << "MATRICES ARE NOT THE SAME SIZE!";
      exit(1);  // Exits the program
    } else if (b.rows() == 0 || b.cols() == 0 || a.rows() == 0
        || a.cols() == 0) {
      std::cerr << "EMPTY MATRIX AS ARGUMENT!";
      exit(1);  // Exits the program
    }
    return a - b;
  }

/// This is a function that calculates the "logical or" of the two input
/// Matrices
///
/// \param a
/// Input Matrix 1
/// \param b
/// Input Matrix 2
///
/// \return
/// This function returns a Matrix of type bool
  static Matrix<bool> LogicalOr(const Matrix<bool> &a, const Matrix<bool> &b) {
    // Returns the resulting matrix that is created by running a logical or
    // operation on the two input matrices
    if ((a.rows() != b.rows()) || (a.cols() != b.cols())) {
      std::cerr << "MATRICES ARE NOT THE SAME SIZE!";
      exit(1);  // Exits the program
    } else if (b.rows() == 0 || b.cols() == 0 || a.rows() == 0
        || a.cols() == 0) {
      std::cerr << "EMPTY MATRIX AS ARGUMENT!";
      exit(1);  // Exits the program
    }
    return (a.array() || b.array());
  }

/// This is a funtion that returns the "logical not" of the input Matrix
///
/// \param a
/// Input Matrix 1
///
/// \return
/// This funtion returns a Matrix of type bool
  static Matrix<bool> LogicalNot(const Matrix<bool> &a) {
    Matrix<bool> b = a.replicate(1, 1);
    int r;
    // Iterate through the copied matrix
    for (r = 0; r < b.rows(); ++r) {
      for (int c = 0; c < b.cols(); ++c) {
        b(r, c) = !b(r, c);
      }
    }
    if (b.rows() == 0 || b.cols() == 0) {
      std::cerr << "EMPTY MATRIX AS ARGUMENT!";
      exit(1);  // Exits the program
    }
    return b;
  }

  /// This is a function that calculates the "logical and" of the two input
  /// Matrices
  ///
  /// \param a
  /// Input Matrix 1
  /// \param b
  /// Input Matrix 2
  ///
  /// \return
  /// This function returns a Matrix of type bool
  static Matrix<bool> LogicalAnd(const Matrix<bool> &a, const Matrix<bool> &b) {
    // Checks to see that the number of rows and columns are the same
    if ((a.rows() != b.rows()) || (a.cols() != b.cols())) {
      std::cerr << "MATRICES ARE NOT THE SAME SIZE!";
      exit(1);  // Exits the program
    }
    return (a.array() && b.array());
    // Will return a matrix due to implicit conversion
  }
<<<<<<< HEAD

=======
  /// This is a function that returns the inverse of a matrix.
  ///
  /// \param a
  /// Input Matrix
  ///
  /// \return
  /// This function returns a matrix that is the inverse of the input matrix.
>>>>>>> 28a9e951
  static Matrix<T> Inverse(const Matrix<T> &a) {
      // If the matrix is empty, it should not check for inverse.
      if (a.cols() == 0) {
        std::cerr << "MATRIX IS EMPTY";
        exit(1);
      // If the matrix is not sqaure it will not produce an inverse.
    } else if (a.cols() != a.rows()) {
        std::cerr << "MATRIX IS NOT A SQUARE MATRIX!";
        exit(1);

      // If the determinant of a matrix is 0, it does not have an inverse.
    } else if (a.determinant() == 0) {
        std::cerr << "MATRIX DOES NOT HAVE AN INVERSE (DETERMINANT IS ZERO)!";
        exit(1);

      // If this point is reached then an inverse of the matrix exists.
    } else {
      return a.inverse();
    }
  }

/// static Vector <T> Norm( const Matrix <T> &a,
/// const int &p = 2, const int &axis = 0) calculates the norm of
/// the values in an m x n dependent of the input p and axis.
/// The norm is returned in the form of a vector. If the axis is 0,
/// the norm will be calulated column wise and the size of the
/// output vector will be dependent on n. If the axis is 1, the
/// norm will be calculated row-wise and the size of the vector
/// will be dependent on m.
///
/// \param a
/// const Matrix <T> &a
/// \param b
/// \const int &p
/// \param c
/// \const int &axis
///
/// \return
/// Vector <T>
  static Vector<T> Norm(const Matrix<T> &a,
                      const int &p = 2,
                      const int &axis = 0) {
    int num_rows = a.rows();
    int num_cols = a.cols();
    float norm_value = 0;
    if (axis == 0) {
    Vector<T> norm(num_cols);
     for (int j = 0; j < num_cols; j++) {
      for (int i = 0; i < num_rows; i++)
         norm_value += pow(a(i, j), p);
       norm(j) = pow(norm_value, (1.0/p));
       norm_value = 0;
     }
     return norm;
    } else if (axis == 1) {
     Vector<T> norm(num_rows);
     for (int i = 0; i < num_rows; i++) {
      for (int j = 0; j < num_cols; j++)
         norm_value += pow(a(i, j), p);
       norm(i) = pow(norm_value, (1.0/p));
       norm_value = 0;
     }
     return norm;
    } else {
      std::cerr << "Axis must be zero or one!";
      exit(1);
    }
}

  static T Determinant(const Matrix<T> &a);
/// static int Rank(const Matrix <T> &a) is a function that returns
///                                      the rank of a m x n matrix
/// \param a
/// Matrix<T> &a
///
/// \return
/// This function returns an int value of the matrix's rank.

  static int Rank(const Matrix<T> &a) {
    // Rank of a matrix
    SvdSolver<T> svd;
    return svd.Rank(a);
  }

/// This is a function that returns the frobenius norm of Matrix a
///
/// \param a
///
/// \return
/// This function returns a value of type T
  static T FrobeniusNorm(const Matrix<T> &a) {
    if (a.rows() == 0 || a.cols() == 0) {
      std::cerr << "EMPTY MATRIX AS ARGUMENT!";
      exit(-1);  // Exits the program
    } else {
      return a.norm();
    }
  }

/// This is a function that returns the sum of the diagonal coefficiants of a
/// Matrix
///
/// \param a
/// Input Matrix
///
/// \return
/// This function returns a value of type T

  static T Trace(const Matrix<T> &a) {
    // Trace of a matrix
    return a.trace();
  }
<<<<<<< HEAD

=======
  /// This is a function that calculates the dot product of two vectors.
  ///
  /// \param a
  /// Input Vector 1
  /// \param b
  /// Input Vector 2
  ///
  /// \return
  /// This function returns a value of type T which is the dot product of
  /// the two vectors.
>>>>>>> 28a9e951
  static T DotProduct(const Vector<T> &a, const Vector<T> &b) {
      // Checks to see if the size of the two vectors are not the same
      if (a.size() != b.size()) {
        std::cerr << "VECTORS ARE NOT THE SAME SIZE!";
        exit(1);

      // Checks to see if both vectors contain at least one element
      // Only one vector is checked because it is known that both
      // vectors are the same size
    } else if (a.size() == 0) {
      std::cerr << "VECTORS ARE EMPTY!";
      exit(1);

      // If this point is reached then calculating the dot product
      // of the two vectors is valid
    } else {
        return (a.dot(b));
    }
  }
/// This is a function that calculates the "Outer Product of the input Vectors
///
/// \param a
/// Input Vector 1
/// \param b
/// Input Vector 2
///
/// \return
/// This function returns a Matrix of type T
  static Matrix<T> OuterProduct(const Vector<T> &a, const Vector<T> &b) {
    // This function returns the outer product of he two passed in vectors
    if (a.size() == 0 || b.size() == 0) {
      std::cerr << "EMPTY VECTOR AS ARGUMENT!";
      exit(1);
    }
    return a * b.transpose();
  }

  /// This is a function that calculates the "logical and" of the two input
  /// Vectors
  ///
  /// \param a
  /// Input Vector 1
  /// \param b
  /// Input Vector 2
  ///
  /// \return
  /// This function returns a Vector of type bool
  static Vector<bool> LogicalAnd(const Vector<T> &a, const Vector<T> &b) {
  if ((a.rows() != b.rows()) || (a.cols() != b.cols())) {
        std::cerr << "MATRICES ARE NOT THE SAME SIZE!";
        exit(1);  // Exits the program
      }
      return (a.array() && b.array());
  }
/// This is a function that calculates the "logical or" of the two input
/// Vectors
///
/// \param a
/// Input Vector 1
/// \param b
/// Input Vector 2
///
/// \return
/// This function returns a Vector of type bool
  static Vector<bool> LogicalOr(const Vector<bool> &a, const Vector<bool> &b) {
    // Returns the resulting vector that is created by running a logical or
    // operation on the two input vectors
    if (a.size() != b.size()) {
      std::cerr << "VECTORS ARE NOT THE SAME SIZE!";
      exit(1);  // Exits the program
    } else if (a.size() == 0 || b.size() == 0) {
      std::cerr << "EMPTY VECTOR AS ARGUMENT!";
      exit(1);  // Exits the program
    }
    return (a.array() || b.array());
  }

/// This is a funtion that returns the "logical not" of the input Vector
///
/// \param a
/// Input Vector 1
///
/// \return
/// This funtion returns a Vector of type bool
  static Vector<bool> LogicalNot(const Vector<bool> &a) {
    Vector<bool> b = a.replicate(1, 1);
    int i;
    // Iterate through vector
    for (i = 0; i < b.size(); ++i) {
      b(i) = !b(i);
    }
    if (a.size() == 0) {
      std::cerr << "EMPTY VECTOR AS ARGUMENT!";
      exit(1);  // Exits the program
    }
    return b;
  }
/// statix Matrix <T> Normalize(const Matrix <T> &a, const int &p
/// =2, const int &axis = 0) normalizes a m x n matrix by element.
///
/// \param a
/// const Matrix<T> &a
/// \param b
/// const int &p = 2
/// \param c
/// const int &axis = 0
///
/// \return
/// Matrix <T>
/// \sa
/// \ref Norm
  static Matrix<T> Normalize(const Matrix<T> &a, const int &p = 2,
                                                  const int &axis = 0) {
    int num_rows = a.rows();
    int num_cols = a.cols();
    Matrix<T> b(num_rows, num_cols);
    if (axis == 0) {
     b = a.transpose().array().colwise() / Norm(a, p, axis).array();
     return b.transpose();
    } else if (axis == 1) {
     b = a.array().colwise() / Norm(a, p, axis).array();
     return b;
    } else {
     std::cerr << "Axis must be zero or one!";
     exit(1);
    }
  }
};
}  // namespace Nice
#endif  // CPP_INCLUDE_CPU_OPERATIONS_H_<|MERGE_RESOLUTION|>--- conflicted
+++ resolved
@@ -230,9 +230,7 @@
     return (a.array() && b.array());
     // Will return a matrix due to implicit conversion
   }
-<<<<<<< HEAD
-
-=======
+
   /// This is a function that returns the inverse of a matrix.
   ///
   /// \param a
@@ -240,7 +238,6 @@
   ///
   /// \return
   /// This function returns a matrix that is the inverse of the input matrix.
->>>>>>> 28a9e951
   static Matrix<T> Inverse(const Matrix<T> &a) {
       // If the matrix is empty, it should not check for inverse.
       if (a.cols() == 0) {
@@ -353,9 +350,7 @@
     // Trace of a matrix
     return a.trace();
   }
-<<<<<<< HEAD
-
-=======
+
   /// This is a function that calculates the dot product of two vectors.
   ///
   /// \param a
@@ -366,7 +361,6 @@
   /// \return
   /// This function returns a value of type T which is the dot product of
   /// the two vectors.
->>>>>>> 28a9e951
   static T DotProduct(const Vector<T> &a, const Vector<T> &b) {
       // Checks to see if the size of the two vectors are not the same
       if (a.size() != b.size()) {
