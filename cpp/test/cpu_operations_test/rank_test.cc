--- conflicted
+++ resolved
@@ -20,10 +20,6 @@
 // OUT OF OR IN CONNECTION WITH THE SOFTWARE OR THE USE OR OTHER DEALINGS IN THE
 // SOFTWARE.
 
-<<<<<<< HEAD
-=======
-
->>>>>>> 52c0b0f7
 #include <stdio.h>
 #include <stdlib.h>
 #include <iostream>
@@ -41,23 +37,13 @@
 
 typedef ::testing::Types<float, double> MyTypes;
 TYPED_TEST_CASE(RankTest, MyTypes);
-<<<<<<< HEAD
 
-TYPED_TEST(RankTest, RankMatrix) {
-  this->mat_.resize(4, 4);
-  this->mat_ <<  1.0, 3.0, 5.0, 2.0,
-                 0.0, 1.0, 0.0, 3.0,
-                 0.0, 0.0, 0.0, 1.0,
-                 0.0, 0.0, 0.0, 0.0;
-=======
 TYPED_TEST(RankTest, RankMatrix) {
   this->mat_.resize(4, 4);
   this->mat_ <<1.0, 3.0, 5.0, 2.0,
                0.0, 1.0, 0.0, 3.0,
                0.0, 0.0, 0.0, 1.0,
                0.0, 0.0, 0.0, 0.0;
->>>>>>> 52c0b0f7
-
   int correct_ans = 3;
 
   this->calculated_ans_ = Nice::CpuOperations<TypeParam>::Rank(this->mat_);
