--- conflicted
+++ resolved
@@ -150,7 +150,7 @@
   // Will return a matrix due to implicit conversion
 }
 
-<<<<<<< HEAD
+
 // Returns the frobenius norm of the matrix
 template<typename T>
 T CpuOperations<T>::FrobeniusNorm(const Matrix<T> &a) {
@@ -161,7 +161,8 @@
   } else {
     return a.norm();
   }
-=======
+}
+
 // This function returns the outer product of he two passed in vectors
 template<typename T>
 Matrix<T> CpuOperations<T>::OuterProduct(const Vector<T> &a,
@@ -171,7 +172,6 @@
     exit(1);
   }
   return a * b.transpose();
->>>>>>> 49e698d1
 }
 
 template class CpuOperations<int>;
