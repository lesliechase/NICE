--- conflicted
+++ resolved
@@ -20,10 +20,6 @@
 // OUT OF OR IN CONNECTION WITH THE SOFTWARE OR THE USE OR OTHER DEALINGS IN THE
 // SOFTWARE.
 
-<<<<<<< HEAD
-#include "cpu_operations.h"
- 
-=======
 #include "include/cpu_operations.h"
 #include <unistd.h>
 #include <iostream>
@@ -31,20 +27,13 @@
 #include "include/matrix.h"
 #include "include/vector.h"
 
-
->>>>>>> ec27a4b5
 namespace Nice {
 
 // This function creates the transpose of a matrix
 template<typename T>
 Matrix<T> CpuOperations<T>::Transpose(const Matrix<T> &a) {
-<<<<<<< HEAD
-Matrix<T> CpuOperations<T>::Multiply(const Matrix<T> &a, const T &scalar);
-Matrix<T> CpuOperations<T>::Multiply(const Matrix<T> &a, const Matrix<T> &b);
-=======
   Matrix<T> at = a.transpose();
   return at;
->>>>>>> ec27a4b5
 }
 
 template<typename T>
@@ -54,6 +43,9 @@
   return at;
 }
 
+Matrix<T> CpuOperations<T>::Multiply(const Matrix<T> &a, const T &scalar);
+Matrix<T> CpuOperations<T>::Multiply(const Matrix<T> &a, const Matrix<T> &b);
+
 template class CpuOperations<int>;
 template class CpuOperations<float>;
 template class CpuOperations<double>;
