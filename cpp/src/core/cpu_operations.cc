// The MIT License (MIT)
//
// Copyright (c) 2016 Northeastern University
//
// Permission is hereby granted, free of charge, to any person obtaining a copy
// of this software and associated documentation files (the "Software"), to deal
// in the Software without restriction, including without limitation the rights
// to use, copy, modify, merge, publish, distribute, sublicense, and/or sell
// copies of the Software, and to permit persons to whom the Software is
// furnished to do so, subject to the following conditions:
//
// The above copyright notice and this permission notice shall be included in
// all copies or substantial portions of the Software.
//
// THE SOFTWARE IS PROVIDED "AS IS", WITHOUT WARRANTY OF ANY KIND, EXPRESS OR
// IMPLIED, INCLUDING BUT NOT LIMITED TO THE WARRANTIES OF MERCHANTABILITY,
// FITNESS FOR A PARTICULAR PURPOSE AND NONINFRINGEMENT. IN NO EVENT SHALL THE
// AUTHORS OR COPYRIGHT HOLDERS BE LIABLE FOR ANY CLAIM, DAMAGES OR OTHER
// LIABILITY, WHETHER IN AN ACTION OF CONTRACT, TORT OR OTHERWISE, ARISING FROM,
// OUT OF OR IN CONNECTION WITH THE SOFTWARE OR THE USE OR OTHER DEALINGS IN THE
// SOFTWARE.

<<<<<<< HEAD
#include "cpu_operations.h"
#include "Eigen/Dense"  // Dependant on the placement of the library

=======
#include "include/cpu_operations.h"
#include <unistd.h>
#include <iostream>
#include "Eigen/Dense"
#include "include/matrix.h"
#include "include/vector.h"


>>>>>>> 1e3c62be
namespace Nice {

// This function creates the transpose of a matrix
template<typename T>
Matrix<T> CpuOperations<T>::Transpose(const Matrix<T> &a) {
<<<<<<< HEAD
  return a.transpose();
=======
  Matrix<T> at = a.transpose();
  return at;
>>>>>>> 1e3c62be
}

template<typename T>
Vector<T> CpuOperations<T>::Transpose(const Vector<T> &a) {
<<<<<<< HEAD
  return a.transpose();
}

=======
  // Same function because both are matrices
  Vector<T> at = a.transpose();
  return at;
}

template class CpuOperations<int>;
template class CpuOperations<float>;
template class CpuOperations<double>;

>>>>>>> 1e3c62be
}  //  namespace Nice<|MERGE_RESOLUTION|>--- conflicted
+++ resolved
@@ -20,11 +20,6 @@
 // OUT OF OR IN CONNECTION WITH THE SOFTWARE OR THE USE OR OTHER DEALINGS IN THE
 // SOFTWARE.
 
-<<<<<<< HEAD
-#include "cpu_operations.h"
-#include "Eigen/Dense"  // Dependant on the placement of the library
-
-=======
 #include "include/cpu_operations.h"
 #include <unistd.h>
 #include <iostream>
@@ -33,35 +28,21 @@
 #include "include/vector.h"
 
 
->>>>>>> 1e3c62be
 namespace Nice {
 
 // This function creates the transpose of a matrix
 template<typename T>
 Matrix<T> CpuOperations<T>::Transpose(const Matrix<T> &a) {
-<<<<<<< HEAD
   return a.transpose();
-=======
-  Matrix<T> at = a.transpose();
-  return at;
->>>>>>> 1e3c62be
 }
 
 template<typename T>
 Vector<T> CpuOperations<T>::Transpose(const Vector<T> &a) {
-<<<<<<< HEAD
   return a.transpose();
-}
-
-=======
-  // Same function because both are matrices
-  Vector<T> at = a.transpose();
-  return at;
 }
 
 template class CpuOperations<int>;
 template class CpuOperations<float>;
 template class CpuOperations<double>;
 
->>>>>>> 1e3c62be
 }  //  namespace Nice