// The MIT License (MIT)
//
// Copyright (c) 2016 Northeastern University
//
// Permission is hereby granted, free of charge, to any person obtaining a copy
// of this software and associated documentation files (the "Software"), to deal
// in the Software without restriction, including without limitation the rights
// to use, copy, modify, merge, publish, distribute, sublicense, and/or sell
// copies of the Software, and to permit persons to whom the Software is
// furnished to do so, subject to the following conditions:
//
// The above copyright notice and this permission notice shall be included in
// all copies or substantial portions of the Software.
//
// THE SOFTWARE IS PROVIDED "AS IS", WITHOUT WARRANTY OF ANY KIND, EXPRESS OR
// IMPLIED, INCLUDING BUT NOT LIMITED TO THE WARRANTIES OF MERCHANTABILITY,
// FITNESS FOR A PARTICULAR PURPOSE AND NONINFRINGEMENT. IN NO EVENT SHALL THE
// AUTHORS OR COPYRIGHT HOLDERS BE LIABLE FOR ANY CLAIM, DAMAGES OR OTHER
// LIABILITY, WHETHER IN AN ACTION OF CONTRACT, TORT OR OTHERWISE, ARISING FROM,
// OUT OF OR IN CONNECTION WITH THE SOFTWARE OR THE USE OR OTHER DEALINGS IN THE
// SOFTWARE.

#include "include/cpu_operations.h"
#include <unistd.h>
#include <iostream>
#include "Eigen/Dense"
#include "include/matrix.h"
#include "include/vector.h"

namespace Nice {

<<<<<<< HEAD
// This function returns the transpose of a matrix
template<typename T>
Matrix<T> CpuOperations<T>::Transpose(const Matrix<T> &a) {
  return a.transpose();  // Return transpose
}

template<typename T>
Vector<T> CpuOperations<T>::Transpose(const Vector<T> &a) {
  return a.transpose();
=======
// This function returns the logical AND of two boolean matrices
template<typename T>
Matrix<bool> CpuOperations<T>::LogicalAnd(const Matrix<bool> &a,
                                          const Matrix<bool> &b) {
  // Checks to see that the number of rows and columns are the same
  if ((a.rows() != b.rows()) || (a.cols() != b.cols())) {
    std::cout << std::endl << "ERROR: MARTRICES ARE NOT THE SAME SIZE!"
    << std::endl << std::endl;
    exit(-1);  // Exits the program
  }
  return (a.array() && b.array());
  // Will return a matrix due to implicit conversion
>>>>>>> 3afb7a93
}

template class CpuOperations<int>;
template class CpuOperations<float>;
template class CpuOperations<double>;

}  //  namespace Nice<|MERGE_RESOLUTION|>--- conflicted
+++ resolved
@@ -29,7 +29,6 @@
 
 namespace Nice {
 
-<<<<<<< HEAD
 // This function returns the transpose of a matrix
 template<typename T>
 Matrix<T> CpuOperations<T>::Transpose(const Matrix<T> &a) {
@@ -39,7 +38,8 @@
 template<typename T>
 Vector<T> CpuOperations<T>::Transpose(const Vector<T> &a) {
   return a.transpose();
-=======
+}
+
 // This function returns the logical AND of two boolean matrices
 template<typename T>
 Matrix<bool> CpuOperations<T>::LogicalAnd(const Matrix<bool> &a,
@@ -52,7 +52,6 @@
   }
   return (a.array() && b.array());
   // Will return a matrix due to implicit conversion
->>>>>>> 3afb7a93
 }
 
 template class CpuOperations<int>;
