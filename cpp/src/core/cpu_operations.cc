// The MIT License (MIT)
//
// Copyright (c) 2016 Northeastern University
//
// Permission is hereby granted, free of charge, to any person obtaining a copy
// of this software and associated documentation files (the "Software"), to deal
// in the Software without restriction, including without limitation the rights
// to use, copy, modify, merge, publish, distribute, sublicense, and/or sell
// copies of the Software, and to permit persons to whom the Software is
// furnished to do so, subject to the following conditions:
//
// The above copyright notice and this permission notice shall be included in
// all copies or substantial portions of the Software.
//
// THE SOFTWARE IS PROVIDED "AS IS", WITHOUT WARRANTY OF ANY KIND, EXPRESS OR
// IMPLIED, INCLUDING BUT NOT LIMITED TO THE WARRANTIES OF MERCHANTABILITY,
// FITNESS FOR A PARTICULAR PURPOSE AND NONINFRINGEMENT. IN NO EVENT SHALL THE
// AUTHORS OR COPYRIGHT HOLDERS BE LIABLE FOR ANY CLAIM, DAMAGES OR OTHER
// LIABILITY, WHETHER IN AN ACTION OF CONTRACT, TORT OR OTHERWISE, ARISING FROM,
// OUT OF OR IN CONNECTION WITH THE SOFTWARE OR THE USE OR OTHER DEALINGS IN THE
// SOFTWARE.

#include "include/cpu_operations.h"
#include <stdexcept>
#include <unistd.h>
#include <iostream>
#include "Eigen/Dense"
#include "include/matrix.h"
#include "include/vector.h"

namespace Nice {

// This function returns the transpose of a matrix
template<typename T>
Matrix<T> CpuOperations<T>::Transpose(const Matrix<T> &a) {
  return a.transpose();  // Return transpose
}

template<typename T>
Vector<T> CpuOperations<T>::Transpose(const Vector<T> &a) {
  return a.transpose();
}

<<<<<<< HEAD
// Returns the resulting matrix that is created by running a logical or
// operation on the two input matrices
template<typename T>
Matrix<bool> CpuOperations<T>::LogicalOr(const Matrix<bool> &a,
                                        const Matrix<bool> &b) {
  if ((a.rows() != b.rows()) || (a.cols() != b.cols())) {
    throw std::invalid_argument("ERROR: MATRICES ARE NOT THE SAME SIZE!");
  }
  return (a.array() || b.array());
}

// Returns the resulting vector that is created by running a logical or
// operation on the two input vectors
template<typename T>
Vector<bool> CpuOperations<T>::LogicalOr(const Vector<bool> &a,
                                        const Vector<bool> &b) {
  if ( a.size() != b.size() ) {
    throw std::invalid_argument("ERROR: VECTORS ARE NOT THE SAME SIZE!");
  }
  return (a.array() || b.array());
}

template<typename T>
Matrix<bool> CpuOperations<T>::LogicalNot(const Matrix<bool> &a) {
  Matrix<bool> b = a.replicate(1, 1);
  int r;
  // Iterate through the copied matrix
  for (r = 0; r < b.rows(); ++r) {
    for (int c = 0; c < b.cols(); ++c) {
      b(r, c) = !b(r, c);
    }
  }
  if (r == 0) {
    throw std::invalid_argument("ERROR: EMPTY MATRIX AS ARGUMENT!");
  }
  return b;
}

template<typename T>
Vector<bool> CpuOperations<T>::LogicalNot(const Vector<bool> &a) {
  Vector<bool> b = a.replicate(1, 1);
  int i;
  // Iterate through vector
  for (i = 0; i < b.size(); ++i) {
    b(i) = !b(i);
  }
  if (i == 0) {
    throw std::invalid_argument("ERROR: EMPTY VECTOR AS ARGUMENT!");
    }
  return b;
}
=======
// Scalar-matrix multiplication
template<typename T>
Matrix<T> CpuOperations<T>::Multiply(const Matrix<T> &a, const T &scalar) {
    return scalar * a;
}

// Matrix-matrix multiplication
template<typename T>
Matrix<T> CpuOperations<T>::Multiply(const Matrix<T> &a, const Matrix<T> &b) {
    return a * b;
}

// Trace of a matrix
template<typename T>
T CpuOperations<T>::Trace(const Matrix<T> &a) {
    return a.trace();
}

/*
// Rank of a matrix
template<typename T>
T CpuOperations<T>::Rank(const Matrix<T> &a) {
    return a.rank();
}
*/
>>>>>>> c6e3fb9e

// This function returns the logical AND of two boolean matrices
template<typename T>
Matrix<bool> CpuOperations<T>::LogicalAnd(const Matrix<bool> &a,
                                          const Matrix<bool> &b) {
  // Checks to see that the number of rows and columns are the same
  if ((a.rows() != b.rows()) || (a.cols() != b.cols())) {
    std::cout << std::endl << "ERROR: MATRICES ARE NOT THE SAME SIZE!"
    << std::endl << std::endl;
    exit(-1);  // Exits the program
  }
  return (a.array() && b.array());
  // Will return a matrix due to implicit conversion
}

template class CpuOperations<int>;
template class CpuOperations<float>;
template class CpuOperations<double>;
template class CpuOperations<bool>;

}  //  namespace Nice
<|MERGE_RESOLUTION|>--- conflicted
+++ resolved
@@ -41,7 +41,7 @@
   return a.transpose();
 }
 
-<<<<<<< HEAD
+
 // Returns the resulting matrix that is created by running a logical or
 // operation on the two input matrices
 template<typename T>
@@ -93,7 +93,7 @@
     }
   return b;
 }
-=======
+
 // Scalar-matrix multiplication
 template<typename T>
 Matrix<T> CpuOperations<T>::Multiply(const Matrix<T> &a, const T &scalar) {
@@ -119,7 +119,7 @@
     return a.rank();
 }
 */
->>>>>>> c6e3fb9e
+
 
 // This function returns the logical AND of two boolean matrices
 template<typename T>
